﻿<Project Sdk="Microsoft.NET.Sdk">

  <PropertyGroup>
    <OutputType>Exe</OutputType>
    <TargetFramework>net8.0</TargetFramework>
    <ImplicitUsings>enable</ImplicitUsings>
    <Nullable>enable</Nullable>
    <RestorePackagesWithLockFile>true</RestorePackagesWithLockFile>
  </PropertyGroup>

  <ItemGroup>
    <PackageReference Include="DotMake.CommandLine" Version="1.8.8" />
<<<<<<< HEAD
    <PackageReference Include="Hl7.Fhir.R4" Version="5.11.0" />
    <PackageReference Include="Microsoft.Extensions.DependencyInjection" Version="8.0.1" />
    <PackageReference Include="Microsoft.Extensions.Logging.Console" Version="8.0.1" />
=======
    <PackageReference Include="Hl7.Fhir.R4" Version="5.10.3" />
    <PackageReference Include="Microsoft.Extensions.DependencyInjection" Version="9.0.0" />
    <PackageReference Include="Microsoft.Extensions.Logging.Console" Version="9.0.0" />
>>>>>>> ee6a6e95
    <PackageReference Include="Minio" Version="6.0.3" />
    <PackageReference Include="Polly.Core" Version="8.5.0" />
    <PackageReference Include="Prometheus.Client.MetricPusher" Version="3.1.0" />
    <PackageReference Include="System.Linq.Async" Version="6.0.1" />
  </ItemGroup>

</Project><|MERGE_RESOLUTION|>--- conflicted
+++ resolved
@@ -10,15 +10,9 @@
 
   <ItemGroup>
     <PackageReference Include="DotMake.CommandLine" Version="1.8.8" />
-<<<<<<< HEAD
     <PackageReference Include="Hl7.Fhir.R4" Version="5.11.0" />
-    <PackageReference Include="Microsoft.Extensions.DependencyInjection" Version="8.0.1" />
-    <PackageReference Include="Microsoft.Extensions.Logging.Console" Version="8.0.1" />
-=======
-    <PackageReference Include="Hl7.Fhir.R4" Version="5.10.3" />
     <PackageReference Include="Microsoft.Extensions.DependencyInjection" Version="9.0.0" />
     <PackageReference Include="Microsoft.Extensions.Logging.Console" Version="9.0.0" />
->>>>>>> ee6a6e95
     <PackageReference Include="Minio" Version="6.0.3" />
     <PackageReference Include="Polly.Core" Version="8.5.0" />
     <PackageReference Include="Prometheus.Client.MetricPusher" Version="3.1.0" />
