--- conflicted
+++ resolved
@@ -11,17 +11,10 @@
 
   <ItemGroup>
     <PackageReference Include="coverlet.collector" Version="6.0.2" />
-<<<<<<< HEAD
     <PackageReference Include="FluentAssertions" Version="6.12.2" />
     <PackageReference Include="Hl7.Fhir.R4" Version="5.11.0" />
     <PackageReference Include="Microsoft.NET.Test.Sdk" Version="17.12.0" />
-    <PackageReference Include="Testcontainers" Version="3.10.0" />
-=======
-    <PackageReference Include="FluentAssertions" Version="6.12.1" />
-    <PackageReference Include="Hl7.Fhir.R4" Version="5.10.3" />
-    <PackageReference Include="Microsoft.NET.Test.Sdk" Version="17.11.1" />
     <PackageReference Include="Testcontainers" Version="4.0.0" />
->>>>>>> fc61f2aa
     <PackageReference Include="xunit" Version="2.9.2" />
     <PackageReference Include="xunit.runner.visualstudio" Version="2.8.2" />
   </ItemGroup>
